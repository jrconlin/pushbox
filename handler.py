import json
import logging
import os
import time
import uuid
from functools import wraps

import boto3
from boto3.dynamodb.conditions import Key

# Logging
logger = logging.getLogger()
logger.setLevel(logging.INFO)

# Constants
DEFAULT_TTL = 60 * 60 * 24

# Environment Constants
S3_BUCKET = os.environ.get("S3_BUCKET")
DDB_TABLE = os.environ.get("DDB_TABLE")

# Clients
s3 = boto3.resource("s3")
ddb = boto3.resource("dynamodb")
index_table = ddb.Table(DDB_TABLE)


class HandlerException(Exception):
    def __init__(self, status_code=500, message="Unknown Error"):
        self.status_code = status_code,
        self.message = message

    def __str__(self):
        return "{}: {}".format(self.status_code, self.message)


def log_exceptions(f):
    @wraps(f)
    def wrapper(*args, **kwargs):
        try:
            return f(*args, **kwargs)
        except Exception as exc:
            logger.exception("Exception running _store_data: {}".format(exc))
            raise
    return wrapper


def fxa_validate(event):
    """Do whatever need be done to validate the FxA Token.

    Raise a HandlerException on error.

    """
    pass


@log_exceptions
def store_data(event, context):
    """Store data in S3 and index it in DynamoDB"""
    logger.info("Event was set to: {}".format(event))
    device_id = event["pathParameters"]["deviceId"]
    # fx_uid = event["pathParameters"]["uid"]
    try:
        fxa_validate(event)
    except HandlerException as ex:
        return dict(
            headers={"Content-Type": "application/json"},
            statusCode=ex.status_code,
<<<<<<< HEAD
            body=json.dumps(dict(
                status=ex.status_code,
                error=ex.message
            ))
=======
            body=dict(
                status=ex.status_code,
                error=ex.message
            )
>>>>>>> fa7a7d57
        )
    try:
        req_json = json.loads(event["body"])
    except ValueError:
        return dict(
            headers={"Content-Type": "application/json"},
            statusCode=400,
<<<<<<< HEAD
            body=json.dumps(dict(
                status=200,
                error="Invalid payload"
            ))
        )
    s3_data = req_json["data"].encode("utf-8")
    ttl = req_json.get("ttl", DEFAULT_TTL)
=======
            body=dict(
                status=200,
                error="Invalid payload"
            )
        )
    s3_data = req_json["data"].encode("utf-8")
    ttl = req_json("ttl", DEFAULT_TTL)
>>>>>>> fa7a7d57
    s3_filename = device_id + uuid.uuid4().hex
    s3.Object(S3_BUCKET, s3_filename).put(Body=s3_data)
    index = int(time.time()*(10**9))
    try:
        index_table.put_item(
            Item=dict(
                fxa_uid=device_id,
                index=index,
                ttl=int(time.time()) + ttl,
                s3_filename=s3_filename,
                s3_file_size=len(s3_data)
            )
<<<<<<< HEAD
=======
        )
    except Exception as ex:  # TODO: Limit this to just AWS errors
        return dict(
            headers={"Content-Type": "application/json"},
            statusCode=500,
            body=dict(
                status=500,
                error=ex.message,
            )
        )
    return dict(
        headers={"Content-Type": "application/json"},
        statusCode=200,
        body=dict(
            status=200,
            index=index,
>>>>>>> fa7a7d57
        )
    except Exception as ex:  # TODO: Limit this to just AWS errors
        return dict(
            headers={"Content-Type": "application/json"},
            statusCode=500,
            body=json.dumps(dict(
                status=500,
                error=ex.message,
            ))
        )
    return dict(
        headers={"Content-Type": "application/json"},
        statusCode=200,
        body=json.dumps(dict(
            status=200,
            index=index,
        ))
    )


@log_exceptions
def get_data(event, context):
    """Retrieve data from S3 using DynamoDB index"""
    logger.info("Event was set to: {}".format(event))
    device_id = event["pathParameters"]["deviceId"]
    # get the channelid ('sendTab'?)
    channelid = "sendtab"
    limit = event["pathParameters"].get("limit")
    if not limit:
        limit = 10
    limit = min(limit, 10)
    # fx_uid = event["pathParameters"]["uid"]
    try:
        fxa_validate(event)
    except HandlerException as ex:
        return dict(
            headers={"Content-Type": "application/json"},
            statusCode=ex.status_code,
<<<<<<< HEAD
            body=json.dumps(dict(
                status=ex.status_code,
                error=ex.message
            ))
=======
            body=dict(
                status=ex.status_code,
                error=ex.message
            )
>>>>>>> fa7a7d57
        )
    start_index = None
    if (event["queryStringParameters"] and
            "index" in event["queryStringParameters"]):
        start_index = int(event["queryStringParameters"]["index"])
        logger.info("Start index: {}".format(start_index))
    key_cond = Key("fxa_uid").eq(device_id)
    if start_index:
        key_cond = key_cond & Key("index").gt(start_index)
    results = index_table.query(
        Select="ALL_ATTRIBUTES",
        KeyConditionExpression=key_cond,
        ConsistentRead=True,
        Limit=limit,
    ).get("Items", [])
    # Fetch all the payloads
    for item in results:
        response = s3.Object(S3_BUCKET, item["s3_filename"]).get()
        data = response["Body"].read().decode('utf-8')
        item["data"] = data
        item["channel"] = channelid
<<<<<<< HEAD
        if 'index' not in item and item.get("timestamp"):
=======
        if 'index' not in item:
>>>>>>> fa7a7d57
            item["index"] = item["timestamp"]
            del(item["timestamp"])
    # Serialize the results for delivery
    messages = [{"index": int(x["index"]), "data": x["data"]}
                for x in results]
    payload = {"last": True, "index": start_index}
    if results:
        # should this be comparing against "scannedCount"?
        payload["last"] = len(results) < limit
        payload["index"] = int(results[-1]["timestamp"])
        payload["messages"] = messages
    return dict(
        headers={"Content-Type": "application/json"},
        status=200,
        body=json.dumps(payload),
    )<|MERGE_RESOLUTION|>--- conflicted
+++ resolved
@@ -66,17 +66,10 @@
         return dict(
             headers={"Content-Type": "application/json"},
             statusCode=ex.status_code,
-<<<<<<< HEAD
-            body=json.dumps(dict(
-                status=ex.status_code,
-                error=ex.message
-            ))
-=======
             body=dict(
                 status=ex.status_code,
                 error=ex.message
             )
->>>>>>> fa7a7d57
         )
     try:
         req_json = json.loads(event["body"])
@@ -84,7 +77,6 @@
         return dict(
             headers={"Content-Type": "application/json"},
             statusCode=400,
-<<<<<<< HEAD
             body=json.dumps(dict(
                 status=200,
                 error="Invalid payload"
@@ -92,15 +84,6 @@
         )
     s3_data = req_json["data"].encode("utf-8")
     ttl = req_json.get("ttl", DEFAULT_TTL)
-=======
-            body=dict(
-                status=200,
-                error="Invalid payload"
-            )
-        )
-    s3_data = req_json["data"].encode("utf-8")
-    ttl = req_json("ttl", DEFAULT_TTL)
->>>>>>> fa7a7d57
     s3_filename = device_id + uuid.uuid4().hex
     s3.Object(S3_BUCKET, s3_filename).put(Body=s3_data)
     index = int(time.time()*(10**9))
@@ -113,8 +96,6 @@
                 s3_filename=s3_filename,
                 s3_file_size=len(s3_data)
             )
-<<<<<<< HEAD
-=======
         )
     except Exception as ex:  # TODO: Limit this to just AWS errors
         return dict(
@@ -124,23 +105,6 @@
                 status=500,
                 error=ex.message,
             )
-        )
-    return dict(
-        headers={"Content-Type": "application/json"},
-        statusCode=200,
-        body=dict(
-            status=200,
-            index=index,
->>>>>>> fa7a7d57
-        )
-    except Exception as ex:  # TODO: Limit this to just AWS errors
-        return dict(
-            headers={"Content-Type": "application/json"},
-            statusCode=500,
-            body=json.dumps(dict(
-                status=500,
-                error=ex.message,
-            ))
         )
     return dict(
         headers={"Content-Type": "application/json"},
@@ -170,17 +134,10 @@
         return dict(
             headers={"Content-Type": "application/json"},
             statusCode=ex.status_code,
-<<<<<<< HEAD
             body=json.dumps(dict(
                 status=ex.status_code,
                 error=ex.message
             ))
-=======
-            body=dict(
-                status=ex.status_code,
-                error=ex.message
-            )
->>>>>>> fa7a7d57
         )
     start_index = None
     if (event["queryStringParameters"] and
@@ -202,11 +159,7 @@
         data = response["Body"].read().decode('utf-8')
         item["data"] = data
         item["channel"] = channelid
-<<<<<<< HEAD
         if 'index' not in item and item.get("timestamp"):
-=======
-        if 'index' not in item:
->>>>>>> fa7a7d57
             item["index"] = item["timestamp"]
             del(item["timestamp"])
     # Serialize the results for delivery
